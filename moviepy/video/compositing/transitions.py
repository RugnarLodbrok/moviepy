--- conflicted
+++ resolved
@@ -108,23 +108,14 @@
 
     """
 
-<<<<<<< HEAD
     w, h = clip.size
     ts = clip.duration - duration  # start time of the effect.
     pos_dict = {
-        "left": lambda t: (min(0, w * (1 - (t - ts) / duration)), "center"),
-        "right": lambda t: (max(0, w * ((t - ts) / duration - 1)), "center"),
-        "top": lambda t: ("center", min(0, h * (1 - (t - ts) / duration))),
-        "bottom": lambda t: ("center", max(0, h * ((t - ts) / duration - 1))),
+        "left": lambda t: (min(0, w * (-(t - ts) / duration)), "center"),
+        "right": lambda t: (max(0, w * ((t - ts) / duration)), "center"),
+        "top": lambda t: ("center", min(0, h * (-(t - ts) / duration))),
+        "bottom": lambda t: ("center", max(0, h * ((t - ts) / duration))),
     }
-=======
-    w,h = clip.size
-    ts = clip.duration - duration # start time of the effect.
-    pos_dict = {'left' : lambda t: (min(0,w*(-(t-ts)/duration)),'center'),
-                'right' : lambda t: (max(0,w*((t-ts)/duration)),'center'),
-                'top' : lambda t: ('center',min(0,h*(-(t-ts)/duration))),
-                'bottom': lambda t: ('center',max(0,h*((t-ts)/duration))) }
->>>>>>> d54c195d
 
     return clip.set_position(pos_dict[side])
 
