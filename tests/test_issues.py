"""
Tests meant to be run with pytest
"""

import os
import pytest

from moviepy.editor import *

<<<<<<< HEAD
=======

>>>>>>> 8c41594a
global knights, knights10

def download_url(url, filename):
    if not os.path.exists(filename):
       print("\nDownloading %s\n" % filename)
       download_webfile(url, filename)
       print("Downloading complete...\n")

def download_youtube_video(youtube_id, filename):
    download_url(youtube_id, filename)

def test_download_media(capsys):
    global knights, knights10

    with capsys.disabled():
       download_youtube_video("zvCvOC2VwDc", "media/knights.mp4")
       download_url("https://upload.wikimedia.org/wikipedia/commons/thumb/f/f8/Python_logo_and_wordmark.svg/260px-Python_logo_and_wordmark.svg.png",
                    "media/python_logo.png")

    knights=VideoFileClip("media/knights.mp4")
    knights10 = knights.subclip(60,70)


def test_issue_145():
    with pytest.raises(Exception, message="Expecting Exception"):
         _final = concatenation([knights10], method = 'composite')

def test_issue_407():
    assert round(knights.fps) == 30
    assert knights10.fps == knights.fps

    _text=TextClip("blah").set_duration(2)  #TextClip has no fps attribute

    _video=concatenate_videoclips([_text, knights10, knights10])
    assert _video.fps == knights10.fps

    # uncomment when PR 416 is merged.
    #_video=concatenate_videoclips([_text])
    #assert _video.fps == None


<<<<<<< HEAD
=======
def test_issue_417():
    # failed in python2

    cad = u'media/python_logo.png'
    myclip = ImageClip(cad).fx(vfx.resize, newsize=[1280, 660])
    final = CompositeVideoClip([myclip], size=(1280, 720))
    #final.set_duration(7).write_videofile("test.mp4", fps=30)

>>>>>>> 8c41594a
if __name__ == '__main__':
   pytest.main()<|MERGE_RESOLUTION|>--- conflicted
+++ resolved
@@ -7,10 +7,6 @@
 
 from moviepy.editor import *
 
-<<<<<<< HEAD
-=======
-
->>>>>>> 8c41594a
 global knights, knights10
 
 def download_url(url, filename):
@@ -52,8 +48,6 @@
     #assert _video.fps == None
 
 
-<<<<<<< HEAD
-=======
 def test_issue_417():
     # failed in python2
 
@@ -62,6 +56,5 @@
     final = CompositeVideoClip([myclip], size=(1280, 720))
     #final.set_duration(7).write_videofile("test.mp4", fps=30)
 
->>>>>>> 8c41594a
 if __name__ == '__main__':
    pytest.main()